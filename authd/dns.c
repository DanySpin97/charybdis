/* authd/dns.c - authd DNS functions
 * Copyright (c) 2016 William Pitcock <nenolod@dereferenced.org>
 *
 * Permission to use, copy, modify, and/or distribute this software for any
 * purpose with or without fee is hereby granted, provided that the above
 * copyright notice and this permission notice is present in all copies.
 *
 * THIS SOFTWARE IS PROVIDED BY THE AUTHOR ``AS IS'' AND ANY EXPRESS OR
 * IMPLIED WARRANTIES, INCLUDING, BUT NOT LIMITED TO, THE IMPLIED
 * WARRANTIES OF MERCHANTABILITY AND FITNESS FOR A PARTICULAR PURPOSE ARE
 * DISCLAIMED. IN NO EVENT SHALL THE AUTHOR BE LIABLE FOR ANY DIRECT,
 * INDIRECT, INCIDENTAL, SPECIAL, EXEMPLARY, OR CONSEQUENTIAL DAMAGES
 * (INCLUDING, BUT NOT LIMITED TO, PROCUREMENT OF SUBSTITUTE GOODS OR
 * SERVICES; LOSS OF USE, DATA, OR PROFITS; OR BUSINESS INTERRUPTION)
 * HOWEVER CAUSED AND ON ANY THEORY OF LIABILITY, WHETHER IN CONTRACT,
 * STRICT LIABILITY, OR TORT (INCLUDING NEGLIGENCE OR OTHERWISE) ARISING
 * IN ANY WAY OUT OF THE USE OF THIS SOFTWARE, EVEN IF ADVISED OF THE
 * POSSIBILITY OF SUCH DAMAGE.
 */

#include "authd.h"
#include "dns.h"
#include "res.h"

<<<<<<< HEAD
void
format_address(struct rb_sockaddr_storage *addr, char *buffer, size_t length)
{
	if(GET_SS_FAMILY(addr) == AF_INET)
	{
		rb_inet_ntop_sock((struct sockaddr *)addr, buffer, length);
	}
#ifdef RB_IPV6
	else if(GET_SS_FAMILY(addr) == AF_INET6)
	{
		char tmpbuf[length];

		rb_inet_ntop_sock((struct sockaddr *)addr, tmpbuf, length);

		if(*tmpbuf == ':')
		{
			rb_strlcpy(buffer, "0", length);
			rb_strlcat(buffer, tmpbuf, length);
		}
		else
			rb_strlcpy(buffer, tmpbuf, length);
	}
#endif
}

bool
sockcmp(struct rb_sockaddr_storage *addr, struct rb_sockaddr_storage *addr2, int family)
{
	if(family == AF_INET)
	{
		struct sockaddr_in *ip, *ip2;
		ip = (struct sockaddr_in *)addr;
		ip2 = (struct sockaddr_in *)addr2;

		return ip->sin_addr.s_addr == ip2->sin_addr.s_addr;
	}
#ifdef RB_IPV6
	else if(family == AF_INET6)
	{
		struct sockaddr_in6 *ip, *ip2;
		ip = (struct sockaddr_in6 *) addr;
		ip2 = (struct sockaddr_in6 *) addr2;

		return(memcmp(&ip->sin6_addr, &ip2->sin6_addr, sizeof(struct in6_addr)) == 0);
	}
#endif

	return false;
}

static void
submit_dns_answer(void *userdata, struct DNSReply *reply)
{
	struct dns_request *req = userdata;
	char response[64] = "*";
	char status = 'E';
	int family = AF_INET;
=======
static void handle_lookup_ip_reply(void *data, struct DNSReply *reply);
static void handle_lookup_hostname_reply(void *data, struct DNSReply *reply);

uint64_t query_count = 0;

/* A bit different from ircd... you just get a dns_query object.
 *
 * It gets freed whenever the res code gets back to us.
 */
struct dns_query *
lookup_ip(const char *host, int aftype, DNSCB callback, void *data)
{
	struct dns_query *query = rb_malloc(sizeof(struct dns_query));
	int g_type;
>>>>>>> 77e2997b

	if(aftype == AF_INET)
	{
		query->type = QUERY_A;
		g_type = T_A;
	}
#ifdef RB_IPV6
	else if(aftype == AF_INET6)
	{
		query->type = QUERY_AAAA;
		g_type = T_AAAA;
	}
#endif
	else
	{
		rb_free(query);
		return NULL;
	}

	query->id = query_count++;
	query->callback = callback;
	query->data = data;

	query->query.ptr = query;
	query->query.callback = handle_lookup_ip_reply;

	gethost_byname_type(host, &query->query, g_type);

	return query;
}

/* See lookup_ip's comment */
struct dns_query *
lookup_hostname(const char *ip, DNSCB callback, void *data)
{
	struct dns_query *query = rb_malloc(sizeof(struct dns_query));
	int aftype;

	if(!rb_inet_pton_sock(ip, (struct sockaddr *)&query->addr))
	{
<<<<<<< HEAD
	case '4':
#ifdef RB_IPV6
	case '6':
		format_address(&reply->addr, response, sizeof(response));
		break;
#endif
#ifdef RB_IPV6
	case 'S':
		family = AF_INET6;
#endif
	case 'R':
		if(sockcmp(&req->addr, &reply->addr, family) && strlen(reply->h_name) < 63)
		{
			rb_strlcpy(response, reply->h_name, sizeof(response));
			status = 'O';
=======
		rb_free(query);
		return NULL;
	}

	aftype = GET_SS_FAMILY(&query->addr);

	if(aftype == AF_INET)
		query->type = QUERY_PTR_A;
#ifdef RB_IPV6
	else if(aftype == AF_INET6)
		query->type = QUERY_PTR_AAAA;
#endif
	else
	{
		rb_free(query);
		return NULL;
	}

	query->id = query_count++;
	query->callback = callback;
	query->data = data;

	query->query.ptr = query;
	query->query.callback = handle_lookup_hostname_reply;

	gethost_byaddr(&query->addr, &query->query);

	return query;
}

/* Cancel a pending query */
void
cancel_query(struct dns_query *query)
{
	query->callback = query->data = NULL;
}

/* Callback from gethost_byname_type */
static void
handle_lookup_ip_reply(void *data, struct DNSReply *reply)
{
	struct dns_query *query = data;
	char ip[64] = "*";

	if(query == NULL)
		/* Shouldn't happen */
		exit(2);

	if(reply == NULL)
		goto end;

	switch(query->type)
	{
	case QUERY_A:
		if(GET_SS_FAMILY(&reply->addr) == AF_INET)
			rb_inet_ntop_sock((struct sockaddr *)&reply->addr, ip, sizeof(ip));
		break;
#ifdef RB_IPV6
	case QUERY_AAAA:
		if(GET_SS_FAMILY(&reply->addr) == AF_INET6)
		{
			rb_inet_ntop_sock((struct sockaddr *)&reply->addr, ip, sizeof(ip));
			if(ip[0] == ':')
			{
				memmove(&ip[1], ip, strlen(ip));
				ip[0] = '0';
			}
>>>>>>> 77e2997b
		}
		break;
	default:
		exit(3);
	}

end:
	if(query->callback)
		query->callback(ip, ip[0] != '*', query->type, query->data);

	rb_free(query);
}

/* Callback from gethost_byaddr */
static void
handle_lookup_hostname_reply(void *data, struct DNSReply *reply)
{
	struct dns_query *query = data;
	char *hostname = NULL;

	if(query == NULL)
		/* Shouldn't happen */
		exit(4);

	if(reply == NULL)
		goto end;

	if(query->type == QUERY_PTR_A)
	{
		struct sockaddr_in *ip, *ip_fwd;
		ip = (struct sockaddr_in *) &query->addr;
		ip_fwd = (struct sockaddr_in *) &reply->addr;

		if(ip->sin_addr.s_addr == ip_fwd->sin_addr.s_addr)
			hostname = reply->h_name;
	}
#ifdef RB_IPV6
	else if(query->type == QUERY_PTR_AAAA)
	{
		struct sockaddr_in6 *ip, *ip_fwd;
		ip = (struct sockaddr_in6 *) &query->addr;
		ip_fwd = (struct sockaddr_in6 *) &reply->addr;

		if(memcmp(&ip->sin6_addr, &ip_fwd->sin6_addr, sizeof(struct in6_addr)) == 0)
			hostname = reply->h_name;
	}
#endif
	else
		/* Shouldn't happen */
		exit(5);
end:
	if(query->callback)
		query->callback(hostname, hostname != NULL, query->type, query->data);

	rb_free(query);
}

static void
submit_dns_answer(const char *reply, bool status, query_type type, void *data)
{
	char *id = data;

	if(!id || type == QUERY_INVALID)
		exit(6);

	if(reply == NULL || status == false)
	{
		rb_helper_write(authd_helper, "E %s E %c *", id, type);
		rb_free(id);
		return;
	}

	rb_helper_write(authd_helper, "E %s O %c %s", id, type, reply);
	rb_free(id);
}

void
resolve_dns(int parc, char *parv[])
{
	char *id = rb_strdup(parv[1]);
	char qtype = *parv[2];
	char *record = parv[3];
	int aftype = AF_INET;

	switch(qtype)
	{
#ifdef RB_IPV6
	case '6':
		aftype = AF_INET6;
#endif
	case '4':
		if(!lookup_ip(record, aftype, submit_dns_answer, id))
			submit_dns_answer(NULL, false, qtype, NULL);
		break;
#ifdef RB_IPV6
	case 'S':
#endif
	case 'R':
		if(!lookup_hostname(record, submit_dns_answer, id))
			submit_dns_answer(NULL, false, qtype, NULL);
		break;
	default:
		exit(7);
	}
}

void
enumerate_nameservers(const char *rid, const char letter)
{
	char buf[(HOSTIPLEN + 1) * IRCD_MAXNS];
	char *c = buf;
	int i;

	if (!irc_nscount)
	{
		/* Shouldn't happen */
		rb_helper_write(authd_helper, "X %s %c NONAMESERVERS", rid, letter);
		return;
	}

	for(i = 0; i < irc_nscount; i++)
	{
		char addr[HOSTIPLEN];

		rb_inet_ntop_sock((struct sockaddr *)&irc_nsaddr_list[i], addr, sizeof(addr));

		if (!addr[0])
		{
			/* Shouldn't happen */
			rb_helper_write(authd_helper, "X %s %c INVALIDNAMESERVER", rid, letter);
			return;
		}

		(void)snprintf(c, HOSTIPLEN + 1, "%s ", addr);
		c += strlen(addr) + 1;
	}

	*(--c) = '\0';

	rb_helper_write(authd_helper, "Y %s %c %s", rid, letter, buf);
}

void
reload_nameservers(const char letter)
{
	/* Not a whole lot to it */
	restart_resolver();
}<|MERGE_RESOLUTION|>--- conflicted
+++ resolved
@@ -22,65 +22,6 @@
 #include "dns.h"
 #include "res.h"
 
-<<<<<<< HEAD
-void
-format_address(struct rb_sockaddr_storage *addr, char *buffer, size_t length)
-{
-	if(GET_SS_FAMILY(addr) == AF_INET)
-	{
-		rb_inet_ntop_sock((struct sockaddr *)addr, buffer, length);
-	}
-#ifdef RB_IPV6
-	else if(GET_SS_FAMILY(addr) == AF_INET6)
-	{
-		char tmpbuf[length];
-
-		rb_inet_ntop_sock((struct sockaddr *)addr, tmpbuf, length);
-
-		if(*tmpbuf == ':')
-		{
-			rb_strlcpy(buffer, "0", length);
-			rb_strlcat(buffer, tmpbuf, length);
-		}
-		else
-			rb_strlcpy(buffer, tmpbuf, length);
-	}
-#endif
-}
-
-bool
-sockcmp(struct rb_sockaddr_storage *addr, struct rb_sockaddr_storage *addr2, int family)
-{
-	if(family == AF_INET)
-	{
-		struct sockaddr_in *ip, *ip2;
-		ip = (struct sockaddr_in *)addr;
-		ip2 = (struct sockaddr_in *)addr2;
-
-		return ip->sin_addr.s_addr == ip2->sin_addr.s_addr;
-	}
-#ifdef RB_IPV6
-	else if(family == AF_INET6)
-	{
-		struct sockaddr_in6 *ip, *ip2;
-		ip = (struct sockaddr_in6 *) addr;
-		ip2 = (struct sockaddr_in6 *) addr2;
-
-		return(memcmp(&ip->sin6_addr, &ip2->sin6_addr, sizeof(struct in6_addr)) == 0);
-	}
-#endif
-
-	return false;
-}
-
-static void
-submit_dns_answer(void *userdata, struct DNSReply *reply)
-{
-	struct dns_request *req = userdata;
-	char response[64] = "*";
-	char status = 'E';
-	int family = AF_INET;
-=======
 static void handle_lookup_ip_reply(void *data, struct DNSReply *reply);
 static void handle_lookup_hostname_reply(void *data, struct DNSReply *reply);
 
@@ -95,7 +36,6 @@
 {
 	struct dns_query *query = rb_malloc(sizeof(struct dns_query));
 	int g_type;
->>>>>>> 77e2997b
 
 	if(aftype == AF_INET)
 	{
@@ -136,23 +76,6 @@
 
 	if(!rb_inet_pton_sock(ip, (struct sockaddr *)&query->addr))
 	{
-<<<<<<< HEAD
-	case '4':
-#ifdef RB_IPV6
-	case '6':
-		format_address(&reply->addr, response, sizeof(response));
-		break;
-#endif
-#ifdef RB_IPV6
-	case 'S':
-		family = AF_INET6;
-#endif
-	case 'R':
-		if(sockcmp(&req->addr, &reply->addr, family) && strlen(reply->h_name) < 63)
-		{
-			rb_strlcpy(response, reply->h_name, sizeof(response));
-			status = 'O';
-=======
 		rb_free(query);
 		return NULL;
 	}
@@ -220,9 +143,9 @@
 				memmove(&ip[1], ip, strlen(ip));
 				ip[0] = '0';
 			}
->>>>>>> 77e2997b
 		}
 		break;
+#endif
 	default:
 		exit(3);
 	}
