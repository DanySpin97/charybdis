--- conflicted
+++ resolved
@@ -119,13 +119,10 @@
 {
 	struct dns_query *query = data;
 	char ip[64] = "*";
-	query_type type = QUERY_INVALID;
-
-	if(!query)
+
+	if(query == NULL)
 		/* Shouldn't happen */
 		exit(2);
-
-	type = query->type;
 
 	if(reply == NULL)
 		goto end;
@@ -155,7 +152,7 @@
 
 end:
 	if(query->callback)
-		query->callback(ip, ip[0] != '*', type, query->data);
+		query->callback(ip, ip[0] != '*', query->type, query->data);
 
 	rb_free(query);
 }
@@ -171,13 +168,7 @@
 		/* Shouldn't happen */
 		exit(4);
 
-<<<<<<< HEAD
-	type = query->type;
-
 	if(reply == NULL)
-=======
-	if(!reply)
->>>>>>> 11353304
 		goto end;
 
 	if(query->type == QUERY_PTR_A)
