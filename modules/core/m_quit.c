/*
 *  ircd-ratbox: A slightly useful ircd.
 *  m_quit.c: Makes a user quit from IRC.
 *
 *  Copyright (C) 1990 Jarkko Oikarinen and University of Oulu, Co Center
 *  Copyright (C) 1996-2002 Hybrid Development Team
 *  Copyright (C) 2002-2005 ircd-ratbox development team
 *
 *  This program is free software; you can redistribute it and/or modify
 *  it under the terms of the GNU General Public License as published by
 *  the Free Software Foundation; either version 2 of the License, or
 *  (at your option) any later version.
 *
 *  This program is distributed in the hope that it will be useful,
 *  but WITHOUT ANY WARRANTY; without even the implied warranty of
 *  MERCHANTABILITY or FITNESS FOR A PARTICULAR PURPOSE.  See the
 *  GNU General Public License for more details.
 *
 *  You should have received a copy of the GNU General Public License
 *  along with this program; if not, write to the Free Software
 *  Foundation, Inc., 59 Temple Place, Suite 330, Boston, MA  02111-1307
 *  USA
 */

#include "stdinc.h"
#include "client.h"
#include "ircd.h"
#include "numeric.h"
#include "s_serv.h"
#include "send.h"
#include "msg.h"
#include "parse.h"
#include "modules.h"
#include "s_conf.h"
#include "inline/stringops.h"

static int m_quit(struct MsgBuf *, struct Client *, struct Client *, int, const char **);
static int ms_quit(struct MsgBuf *, struct Client *, struct Client *, int, const char **);
static const char quit_desc[] = "Provides the QUIT command to allow a user to leave the network";

struct Message quit_msgtab = {
	"QUIT", 0, 0, 0, 0,
	{{m_quit, 0}, {m_quit, 0}, {ms_quit, 0}, mg_ignore, mg_ignore, {m_quit, 0}}
};

mapi_clist_av1 quit_clist[] = { &quit_msgtab, NULL };

<<<<<<< HEAD
static const char quit_desc[] =
	"Provides the QUIT command for clients and servers";

=======
>>>>>>> 42c9851a
DECLARE_MODULE_AV2(quit, NULL, NULL, quit_clist, NULL, NULL, NULL, NULL, quit_desc);

/*
** m_quit
**      parv[1] = comment
*/
static int
m_quit(struct MsgBuf *msgbuf_p, struct Client *client_p, struct Client *source_p, int parc, const char *parv[])
{
	char *comment = LOCAL_COPY((parc > 1 && parv[1]) ? parv[1] : client_p->name);
	char reason[REASONLEN + 1];

	source_p->flags |= FLAGS_NORMALEX;

	if(strlen(comment) > (size_t) REASONLEN)
		comment[REASONLEN] = '\0';

	strip_colour(comment);

	if(ConfigFileEntry.client_exit && comment[0])
	{
		snprintf(reason, sizeof(reason), "Quit: %s", comment);
		comment = reason;
	}

	if(!IsOper(source_p) &&
	   (source_p->localClient->firsttime + ConfigFileEntry.anti_spam_exit_message_time) >
	   rb_current_time())
	{
		exit_client(client_p, source_p, source_p, "Client Quit");
		return 0;
	}

	exit_client(client_p, source_p, source_p, comment);

	return 0;
}

/*
** ms_quit
**      parv[1] = comment
*/
static int
ms_quit(struct MsgBuf *msgbuf_p, struct Client *client_p, struct Client *source_p, int parc, const char *parv[])
{
	char *comment = LOCAL_COPY((parc > 1 && parv[1]) ? parv[1] : client_p->name);

	source_p->flags |= FLAGS_NORMALEX;
	if(strlen(comment) > (size_t) REASONLEN)
		comment[REASONLEN] = '\0';

	exit_client(client_p, source_p, source_p, comment);

	return 0;
}<|MERGE_RESOLUTION|>--- conflicted
+++ resolved
@@ -45,12 +45,6 @@
 
 mapi_clist_av1 quit_clist[] = { &quit_msgtab, NULL };
 
-<<<<<<< HEAD
-static const char quit_desc[] =
-	"Provides the QUIT command for clients and servers";
-
-=======
->>>>>>> 42c9851a
 DECLARE_MODULE_AV2(quit, NULL, NULL, quit_clist, NULL, NULL, NULL, NULL, quit_desc);
 
 /*
